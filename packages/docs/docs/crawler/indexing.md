--- conflicted
+++ resolved
@@ -146,11 +146,8 @@
 Place `/robots.txt` to website root.
 For more info refer to [documentation](https://developer.mozilla.org/en-US/docs/Glossary/Robots.txt).
 
-<<<<<<< HEAD
-You can instruct Findkit Crawler to not to respect `/robots.txt` rules with [respect_robots_txt](/toml/index#respect_robots_txt) configuration option.
-=======
-You can instruct Findkit Crawler to not to respect `/robots.txt` rules with [respect_robots_txt](/crawler/toml#respect_robots_txt) configuration option.
->>>>>>> f08269c9
+You can instruct Findkit Crawler to not to respect `/robots.txt` rules with
+[respect_robots_txt](/toml#respect_robots_txt) configuration option.
 
 ### Meta Robots Tag
 
@@ -159,11 +156,8 @@
 
 For more information see Google's [documentation](https://developers.google.com/search/docs/crawling-indexing/robots-meta-tag).
 
-<<<<<<< HEAD
-You can instruct Findkit Crawler to not to respect robots meta rules [respect_robots_meta](/toml/index#respect_robots_meta).
-=======
-You can instruct Findkit Crawler to not to respect robots meta rules [respect_robots_meta](/crawler/toml#respect_robots_meta).
->>>>>>> f08269c9
+You can instruct Findkit Crawler to not to respect robots meta rules
+[respect_robots_meta](/crawler/toml#respect_robots_meta).
 
 ### Deny Patterns {#deny_patterns}
 
